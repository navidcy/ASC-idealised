using Oceananigans
using Oceananigans.Units
using Oceananigans.Grids: xnode, ynode, znode
using Oceananigans.ImmersedBoundaries: ImmersedBoundaryGrid, GridFittedBottom
using Oceananigans.Models.HydrostaticFreeSurfaceModels: FFTImplicitFreeSurfaceSolver
using Printf

architecture = GPU()

save_fields_interval = 7days
stop_time = 2years
Δt₀ = 5minutes

filename = "asc_channel"

grid = RectilinearGrid(architecture,
                       topology = (Periodic, Bounded, Bounded), 
                       size = (128, 128, 16),
                       x = (-500kilometers, 500kilometers),
                       y = (-500kilometers, 500kilometers),
                       z = (-3kilometers, 0),
                       halo = (3, 3, 3))

Lx, Ly = grid.Lx, grid.Ly

H_deep = H = Lz = grid.Lz
H_shelf = h = 500meters
width_shelf = 150kilometers

shelf(x, y) = -(H + h)/2 - (H - h)/2 * tanh(y / width_shelf)

# We can add a bump to break the homogeneity in zonal direction
bump_amplitude = 50
width_bump = 10kilometers

x_bump, y_bump = 0, 200kilometers
bump(x, y) = bump_amplitude * exp(-((x - x_bump)^2 + (y - y_bump)^2) / 2width_bump^2)

<<<<<<< HEAD
bathymetry(x, y) = shelf(x, y)
=======
# The bathymetry (with or without a bump)
bathymetry(x, y) = shelf(x, y) #+ bump(x, y)
>>>>>>> 23a08867

grid = ImmersedBoundaryGrid(grid, GridFittedBottom(bathymetry))

@info "Built a grid: $grid."


# Physics
Δx = grid.Lx / grid.Nx
κ₄h = Δx^4 / 1day

ν  = 12          # [m² s⁻¹]
νz = 3e-4        # [m² s⁻¹]
κz = 5e-6        # [m² s⁻¹]

vertical_diffusivities = VerticalScalarDiffusivity(VerticallyImplicitTimeDiscretization(), ν=νz, κ=κz)
horizontal_viscosity = HorizontalScalarDiffusivity(; ν)
horizontal_biharmonic = HorizontalScalarBiharmonicDiffusivity(ν=κ₄h, κ=κ₄h)
convective_adjustment = ConvectiveAdjustmentVerticalDiffusivity(convective_κz = 1.0,
                                                                convective_νz = 0.0)

#####
##### Boundary conditions
#####

α  = 2e-4     # [K⁻¹] thermal expansion coefficient 
g  = 9.8061   # [m s⁻²] gravitational constant
cᵖ = 3994.0   # [J K⁻¹] heat capacity
ρ  = 1024.0   # [kg m⁻³] reference density

parameters = (Ly = Ly,  
              Lz = Lz,    
              Qᵇ = 10 / (ρ * cᵖ) * α * g,          # buoyancy flux magnitude [m² s⁻³]    
              y_shutoff = 5/6 * Ly,                # shutoff location for buoyancy flux [m]
<<<<<<< HEAD
              y_salt_shutoff = - Ly/4,             # shutoff location for buoyancy flux [m]
              Qsalt = - 2.5e-3,                    # ... some units for salt flux
              τ = 0.1/ρ,                           # surface kinematic wind stress [m² s⁻²]
=======
              y_salt_shutoff = - Ly/4,             # shutoff location for salt flux [m]
              Qsalt = 1.0,                         # ... some units for salt flux
              τ = 0.1 / ρ,                         # surface kinematic wind stress [m² s⁻²]
>>>>>>> 23a08867
              μ = 1 / 30days,                      # bottom drag damping time-scale [s⁻¹]
              ΔB = 8 * α * g,                      # surface vertical buoyancy gradient [s⁻²]
              H = Lz,                              # domain depth [m]
              h = 1000.0,                          # exponential decay scale of stable stratification [m]
              y_sponge = 19/20 * Ly,               # southern boundary of sponge layer [m]
              λt = 7.0days                         # relaxation time scale [s]
)


@inline function u_stress(i, j, grid, clock, model_fields, p)
    y = ynode(Center(), j, grid)
    return p.τ * sin(π * y / p.Ly)
end

# Zonal wind stress
u_stress_bc = FluxBoundaryCondition(u_stress, discrete_form=true, parameters=parameters)

# Bottom drag
@inline u_drag(i, j, grid, clock, model_fields, p) = @inbounds - p.μ * p.Lz * model_fields.u[i, j, 1] 
@inline v_drag(i, j, grid, clock, model_fields, p) = @inbounds - p.μ * p.Lz * model_fields.v[i, j, 1]

u_drag_bc = FluxBoundaryCondition(u_drag, discrete_form=true; parameters)
v_drag_bc = FluxBoundaryCondition(v_drag, discrete_form=true; parameters)

@inline u_immersed_drag(i, j, k, grid, clock, model_fields, p) = @inbounds - p.μ * p.Lz * model_fields.u[i, j, k]    
@inline v_immersed_drag(i, j, k, grid, clock, model_fields, p) = @inbounds - p.μ * p.Lz * model_fields.v[i, j, k]    

u_immersed_drag_bc = FluxBoundaryCondition(u_immersed_drag, discrete_form=true, parameters=parameters)
v_immersed_drag_bc = FluxBoundaryCondition(u_immersed_drag, discrete_form=true, parameters=parameters)

u_bcs = FieldBoundaryConditions(top = u_stress_bc, bottom = u_drag_bc, immersed = u_immersed_drag_bc)
v_bcs = FieldBoundaryConditions(bottom = v_drag_bc, immersed = v_immersed_drag_bc)

#=
@inline function buoyancy_flux(i, j, grid, clock, model_fields, p)
    y = ynode(Center(), j, grid)
    return ifelse(y < p.y_shutoff, p.Qᵇ * cos(3π * y / p.Ly), 0.0)
end

buoyancy_flux_bc = FluxBoundaryCondition(buoyancy_flux, discrete_form=true, parameters=parameters)

b_bcs = FieldBoundaryConditions(top = buoyancy_flux_bc)
=#

@inline function salf_flux(i, j, grid, clock, model_fields, p)
    y = ynode(Center(), j, grid)
    return ifelse(y < p.y_salt_shutoff, - p.Qsalt, 0.0)
end

salt_flux_bc = FluxBoundaryCondition(salf_flux, discrete_form=true, parameters=parameters)

S_bcs = FieldBoundaryConditions(top = salt_flux_bc)

#####
##### Coriolis
#####

const f₀ = -1e-4     # [s⁻¹]
const β =  1e-11    # [m⁻¹ s⁻¹]
coriolis = BetaPlane(; f₀, β)


#####
##### Buoyancy model
#####

buoyancy = SeawaterBuoyancy(equation_of_state=LinearEquationOfState(thermal_expansion=2e-3, haline_contraction=5e-4))


#####
##### Model building
#####

@info "Building a model..."

fft_preconditioner = FFTImplicitFreeSurfaceSolver(grid.underlying_grid)
free_surface = ImplicitFreeSurface(solver_method=:PreconditionedConjugateGradient, preconditioner=fft_preconditioner)
# free_surface = ImplicitFreeSurface(solver_method=:HeptadiagonalIterativeSolver)

model = HydrostaticFreeSurfaceModel(; grid,
                                    free_surface,
                                    coriolis,
                                    buoyancy,
                                    closure = (vertical_diffusivities,
                                               horizontal_viscosity,
                                               horizontal_biharmonic,
                                               convective_adjustment),
                                    tracers = (:T, :S, :c),
                                    momentum_advection = WENO5(),
                                    tracer_advection = WENO5(),
                                    boundary_conditions = (S=S_bcs, u=u_bcs, v=v_bcs),
                                    )

@info "Built $model."



#####
##### Initial conditions
#####

# resting initial condition
ε(σ) = σ * randn()

uᵢ(x, y, z) = ε(1e-8)
vᵢ(x, y, z) = ε(1e-8)
wᵢ(x, y, z) = ε(1e-8)

Tᵢ(x, y, z) = ε(1e-8)
Sᵢ(x, y, z) = ε(1e-8)

Δy = 100kilometers
Δz = 100
Δc = 2Δy
cᵢ(x, y, z) = exp(-y^2 / 2Δc^2) * exp(-(z + Lz/4)^2 / 2Δz^2)

set!(model, S=Sᵢ, T=Tᵢ, u=uᵢ, v=vᵢ, w=wᵢ, c=cᵢ)


#####
##### Simulation building
#####

simulation = Simulation(model, Δt=Δt₀, stop_time=stop_time)

# add timestep wizard callback
wizard = TimeStepWizard(cfl=0.2, max_change=1.1, max_Δt=20minutes)

simulation.callbacks[:wizard] = Callback(wizard, IterationInterval(20))

# add progress callback
# Also, we add a callback to print a message about how the simulation is going,

using Printf

wall_clock = [time_ns()]

function print_progress(sim)
    @printf("[%05.2f%%] i: %d, t: %s, wall time: %s, max(u): (%6.3e, %6.3e, %6.3e) m/s, next Δt: %s\n",
            100 * (sim.model.clock.time / sim.stop_time),
            sim.model.clock.iteration,
            prettytime(sim.model.clock.time),
            prettytime(1e-9 * (time_ns() - wall_clock[1])),
            maximum(abs, sim.model.velocities.u),
            maximum(abs, sim.model.velocities.v),
            maximum(abs, sim.model.velocities.w),
            prettytime(sim.Δt))

    wall_clock[1] = time_ns()
    
    return nothing
end

simulation.callbacks[:print_progress] = Callback(print_progress, IterationInterval(100))


#####
##### Diagnostics
#####

u, v, w = model.velocities
T, S, c = model.tracers.T, model.tracers.S, model.tracers.c

#=
ζ = Field(∂x(v) - ∂y(u))

B = Field(Average(b, dims=1))
U = Field(Average(u, dims=1))
V = Field(Average(v, dims=1))
W = Field(Average(w, dims=1))

b′ = b - B
v′ = v - V
w′ = w - W

v′b′ = Field(Average(v′ * b′, dims=1))
w′b′ = Field(Average(w′ * b′, dims=1))

outputs = (; b, ζ, u)

averaged_outputs = (; v′b′, w′b′, B, U)
=#

#####
##### Build checkpointer and output writer
#####

simulation.output_writers[:checkpointer] = Checkpointer(model,
                                                        schedule = TimeInterval(1years),
                                                        prefix = filename,
                                                        overwrite_existing = true)

velocities_filename = joinpath(@__DIR__, "ASC_outputs", filename * "_velocities" * ".nc")
simulation.output_writers[:velocities] = NetCDFOutputWriter(model, (; u, v, w);
                                                            filename = velocities_filename,
                                                            schedule = TimeInterval(save_fields_interval))

tracers_filename = joinpath(@__DIR__, "ASC_outputs", filename * "_tracers" * ".nc")
simulation.output_writers[:tracers] = NetCDFOutputWriter(model, (; T, S, c);
                                                         filename = tracers_filename,
                                                         schedule = TimeInterval(save_fields_interval))
#=
slicers = (west = (1, :, :),
           east = (grid.Nx, :, :),
           south = (:, 1, :),
           north = (:, grid.Ny, :),
           bottom = (:, :, 1),
           top = (:, :, grid.Nz))

for side in keys(slicers)
    indices = slicers[side]

    simulation.output_writers[side] = JLD2OutputWriter(model, outputs;
                                                       filename = filename * "_$(side)_slice",
                                                       schedule = TimeInterval(save_fields_interval),
                                                       indices)
end

simulation.output_writers[:zonal] = JLD2OutputWriter(model, (b=B, u=U),#, v=V, w=W, vb=v′b′, wb=w′b′),
                                                     schedule = TimeInterval(save_fields_interval),
                                                     filename = filename * "_zonal_average",
                                                     overwrite_existing = true)

simulation.output_writers[:averages] = JLD2OutputWriter(model, averaged_outputs,
                                                        schedule = AveragedTimeInterval(1days, window=1days, stride=1),
                                                        filename = filename * "_averages",
                                                        verbose = true,
                                                        overwrite_existing = true)
=#

@info "Running the simulation..."

run!(simulation)

@info "Simulation completed in " * prettytime(simulation.run_wall_time)<|MERGE_RESOLUTION|>--- conflicted
+++ resolved
@@ -36,12 +36,8 @@
 x_bump, y_bump = 0, 200kilometers
 bump(x, y) = bump_amplitude * exp(-((x - x_bump)^2 + (y - y_bump)^2) / 2width_bump^2)
 
-<<<<<<< HEAD
+
 bathymetry(x, y) = shelf(x, y)
-=======
-# The bathymetry (with or without a bump)
-bathymetry(x, y) = shelf(x, y) #+ bump(x, y)
->>>>>>> 23a08867
 
 grid = ImmersedBoundaryGrid(grid, GridFittedBottom(bathymetry))
 
@@ -75,15 +71,9 @@
               Lz = Lz,    
               Qᵇ = 10 / (ρ * cᵖ) * α * g,          # buoyancy flux magnitude [m² s⁻³]    
               y_shutoff = 5/6 * Ly,                # shutoff location for buoyancy flux [m]
-<<<<<<< HEAD
               y_salt_shutoff = - Ly/4,             # shutoff location for buoyancy flux [m]
               Qsalt = - 2.5e-3,                    # ... some units for salt flux
               τ = 0.1/ρ,                           # surface kinematic wind stress [m² s⁻²]
-=======
-              y_salt_shutoff = - Ly/4,             # shutoff location for salt flux [m]
-              Qsalt = 1.0,                         # ... some units for salt flux
-              τ = 0.1 / ρ,                         # surface kinematic wind stress [m² s⁻²]
->>>>>>> 23a08867
               μ = 1 / 30days,                      # bottom drag damping time-scale [s⁻¹]
               ΔB = 8 * α * g,                      # surface vertical buoyancy gradient [s⁻²]
               H = Lz,                              # domain depth [m]
